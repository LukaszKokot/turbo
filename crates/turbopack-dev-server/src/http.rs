--- conflicted
+++ resolved
@@ -16,11 +16,7 @@
 use turbo_tasks_fs::FileContent;
 use turbopack_core::{
     asset::AssetContent,
-<<<<<<< HEAD
-    issue::{handle_issues, IssueReporterVc, IssueSeverity},
-=======
     issue::{handle_issues, IssueReporter, IssueSeverity},
->>>>>>> de9b98d2
     version::VersionedContent,
 };
 
@@ -87,15 +83,9 @@
     handle_issues(
         result,
         issue_reporter,
-<<<<<<< HEAD
-        IssueSeverity::Fatal.into(),
-        &Some(original_path.clone()),
-        &Some("get_from_source".to_owned()),
-=======
         IssueSeverity::Fatal.cell(),
         Some(&original_path),
         Some("get_from_source"),
->>>>>>> de9b98d2
     )
     .await?;
     let side_effects: AutoSet<Vc<Box<dyn ContentSourceSideEffect>>> =
